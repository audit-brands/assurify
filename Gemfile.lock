GEM
  remote: https://rubygems.org/
  specs:
    Ascii85 (2.0.1)
    actioncable (8.0.0.1)
      actionpack (= 8.0.0.1)
      activesupport (= 8.0.0.1)
      nio4r (~> 2.0)
      websocket-driver (>= 0.6.1)
      zeitwerk (~> 2.6)
    actionmailbox (8.0.0.1)
      actionpack (= 8.0.0.1)
      activejob (= 8.0.0.1)
      activerecord (= 8.0.0.1)
      activestorage (= 8.0.0.1)
      activesupport (= 8.0.0.1)
      mail (>= 2.8.0)
    actionmailer (8.0.0.1)
      actionpack (= 8.0.0.1)
      actionview (= 8.0.0.1)
      activejob (= 8.0.0.1)
      activesupport (= 8.0.0.1)
      mail (>= 2.8.0)
      rails-dom-testing (~> 2.2)
    actionpack (8.0.0.1)
      actionview (= 8.0.0.1)
      activesupport (= 8.0.0.1)
      nokogiri (>= 1.8.5)
      rack (>= 2.2.4)
      rack-session (>= 1.0.1)
      rack-test (>= 0.6.3)
      rails-dom-testing (~> 2.2)
      rails-html-sanitizer (~> 1.6)
      useragent (~> 0.16)
    actionpack-page_caching (1.2.4)
      actionpack (>= 4.0.0)
    actiontext (8.0.0.1)
      actionpack (= 8.0.0.1)
      activerecord (= 8.0.0.1)
      activestorage (= 8.0.0.1)
      activesupport (= 8.0.0.1)
      globalid (>= 0.6.0)
      nokogiri (>= 1.8.5)
    actionview (8.0.0.1)
      activesupport (= 8.0.0.1)
      builder (~> 3.1)
      erubi (~> 1.11)
      rails-dom-testing (~> 2.2)
      rails-html-sanitizer (~> 1.6)
    active_record_doctor (1.15.0)
      activerecord (>= 4.2.0)
    activejob (8.0.0.1)
      activesupport (= 8.0.0.1)
      globalid (>= 0.3.6)
    activemodel (8.0.0.1)
      activesupport (= 8.0.0.1)
    activerecord (8.0.0.1)
      activemodel (= 8.0.0.1)
      activesupport (= 8.0.0.1)
      timeout (>= 0.4.0)
    activerecord-typedstore (1.6.0)
      activerecord (>= 6.1)
    activestorage (8.0.0.1)
      actionpack (= 8.0.0.1)
      activejob (= 8.0.0.1)
      activerecord (= 8.0.0.1)
      activesupport (= 8.0.0.1)
      marcel (~> 1.0)
    activesupport (8.0.0.1)
      base64
      benchmark (>= 0.3)
      bigdecimal
      concurrent-ruby (~> 1.0, >= 1.3.1)
      connection_pool (>= 2.2.5)
      drb
      i18n (>= 1.6, < 2)
      logger (>= 1.4.2)
      minitest (>= 5.1)
      securerandom (>= 0.3)
      tzinfo (~> 2.0, >= 2.0.5)
      uri (>= 0.13.1)
    addressable (2.8.7)
      public_suffix (>= 2.0.2, < 7.0)
    afm (0.2.2)
    ast (2.4.2)
    attr_extras (7.1.0)
    base64 (0.2.0)
    bcrypt (3.1.20)
    benchmark (0.4.0)
    benchmark-perf (0.6.0)
    bigdecimal (3.1.8)
    brakeman (7.0.0)
      racc
    builder (3.3.0)
    byebug (11.1.3)
    capybara (3.40.0)
      addressable
      matrix
      mini_mime (>= 0.1.3)
      nokogiri (~> 1.11)
      rack (>= 1.6.0)
      rack-test (>= 0.6.3)
      regexp_parser (>= 1.5, < 3.0)
      xpath (~> 3.2)
    childprocess (5.1.0)
      logger (~> 1.5)
    chunky_png (1.4.0)
    commonmarker (0.23.10)
    concurrent-ruby (1.3.4)
    connection_pool (2.4.1)
    crack (1.0.0)
      bigdecimal
      rexml
    crass (1.0.6)
    database_cleaner (2.1.0)
      database_cleaner-active_record (>= 2, < 3)
    database_cleaner-active_record (2.2.0)
      activerecord (>= 5.a)
      database_cleaner-core (~> 2.0.0)
    database_cleaner-core (2.0.1)
    database_consistency (1.7.26)
      activerecord (>= 3.2)
    date (3.4.0)
    diff-lcs (1.5.1)
    docile (1.4.1)
    drb (2.2.1)
    erubi (1.13.0)
    et-orbi (1.2.11)
      tzinfo
    exception_notification (4.1.1)
      actionmailer (>= 3.0.4)
      activesupport (>= 3.0.4)
    execjs (2.10.0)
    factory_bot (6.5.0)
      activesupport (>= 5.0.0)
    factory_bot_rails (6.4.4)
      factory_bot (~> 6.5)
      railties (>= 5.0.0)
    faker (3.5.1)
      i18n (>= 1.8.11, < 2)
    ffi (1.17.0)
    ffi (1.17.0-x86_64-linux-gnu)
    flamegraph (0.9.5)
    foreman (0.88.1)
    fugit (1.11.1)
      et-orbi (~> 1, >= 1.2.11)
      raabro (~> 1.4)
    globalid (1.2.1)
      activesupport (>= 6.1)
    hashdiff (1.1.2)
    hashery (2.1.2)
    hashie (5.0.0)
    htmlentities (4.3.4)
    i18n (1.14.6)
      concurrent-ruby (~> 1.0)
    importmap-rails (2.1.0)
      actionpack (>= 6.0.0)
      activesupport (>= 6.0.0)
      railties (>= 6.0.0)
    io-console (0.7.2)
    irb (1.14.1)
      rdoc (>= 4.0.0)
      reline (>= 0.4.2)
    json (2.8.2)
    language_server-protocol (3.17.0.3)
    launchy (3.0.1)
      addressable (~> 2.8)
      childprocess (~> 5.0)
    letter_opener (1.10.0)
      launchy (>= 2.2, < 4)
    lint_roller (1.1.0)
    listen (3.9.0)
      rb-fsevent (~> 0.10, >= 0.10.3)
      rb-inotify (~> 0.9, >= 0.9.10)
    logger (1.6.2)
    lograge (0.14.0)
      actionpack (>= 4)
      activesupport (>= 4)
      railties (>= 4)
      request_store (~> 1.0)
    loofah (2.23.1)
      crass (~> 1.0.2)
      nokogiri (>= 1.12.0)
    mail (2.8.1)
      mini_mime (>= 0.1.1)
      net-imap
      net-pop
      net-smtp
    marcel (1.0.4)
    matrix (0.4.2)
    memory_profiler (1.1.0)
    mini_mime (1.1.5)
    mini_portile2 (2.8.8)
    minitest (5.25.4)
    mission_control-jobs (1.0.1)
      actioncable (>= 7.1)
      actionpack (>= 7.1)
      activejob (>= 7.1)
      activerecord (>= 7.1)
      importmap-rails (>= 1.2.1)
      irb (~> 1.13)
      railties (>= 7.1)
      stimulus-rails
      turbo-rails
    net-imap (0.5.1)
      date
      net-protocol
    net-pop (0.1.2)
      net-protocol
    net-protocol (0.2.2)
      timeout
    net-smtp (0.5.0)
      net-protocol
    nio4r (2.7.4)
    nokogiri (1.17.1)
      mini_portile2 (~> 2.8.2)
      racc (~> 1.4)
    nokogiri (1.17.1-x86_64-linux)
      racc (~> 1.4)
    oauth (1.1.0)
      oauth-tty (~> 1.0, >= 1.0.1)
      snaky_hash (~> 2.0)
      version_gem (~> 1.1)
    oauth-tty (1.0.5)
      version_gem (~> 1.1, >= 1.1.1)
    optimist (3.2.0)
    parallel (1.26.3)
    parser (3.3.6.0)
      ast (~> 2.4.1)
      racc
    parslet (2.0.0)
    patience_diff (1.2.0)
      optimist (~> 3.0)
    pdf-reader (2.13.0)
      Ascii85 (>= 1.0, < 3.0, != 2.0.0)
      afm (~> 0.2.1)
      hashery (~> 2.0)
      ruby-rc4
      ttfunk
    prosopite (1.4.2)
    psych (5.2.0)
      stringio
    public_suffix (6.0.1)
    puma (6.4.3)
      nio4r (~> 2.0)
    raabro (1.4.0)
    racc (1.8.1)
    rack (3.1.8)
    rack-attack (6.7.0)
      rack (>= 1.0, < 4)
    rack-mini-profiler (3.3.1)
      rack (>= 1.2.0)
    rack-session (2.0.0)
      rack (>= 3.0.0)
    rack-test (2.1.0)
      rack (>= 1.3)
    rackup (2.2.1)
      rack (>= 3)
    rails (8.0.0.1)
      actioncable (= 8.0.0.1)
      actionmailbox (= 8.0.0.1)
      actionmailer (= 8.0.0.1)
      actionpack (= 8.0.0.1)
      actiontext (= 8.0.0.1)
      actionview (= 8.0.0.1)
      activejob (= 8.0.0.1)
      activemodel (= 8.0.0.1)
      activerecord (= 8.0.0.1)
      activestorage (= 8.0.0.1)
      activesupport (= 8.0.0.1)
      bundler (>= 1.15.0)
      railties (= 8.0.0.1)
    rails-dom-testing (2.2.0)
      activesupport (>= 5.0.0)
      minitest
      nokogiri (>= 1.6)
    rails-html-sanitizer (1.6.1)
      loofah (~> 2.21)
      nokogiri (>= 1.15.7, != 1.16.7, != 1.16.6, != 1.16.5, != 1.16.4, != 1.16.3, != 1.16.2, != 1.16.1, != 1.16.0.rc1, != 1.16.0)
    railties (8.0.0.1)
      actionpack (= 8.0.0.1)
      activesupport (= 8.0.0.1)
      irb (~> 1.13)
      rackup (>= 1.0.0)
      rake (>= 12.2)
      thor (~> 1.0, >= 1.2.2)
      zeitwerk (~> 2.6)
    rainbow (3.1.1)
    rake (13.2.1)
    rb-fsevent (0.11.2)
    rb-inotify (0.11.1)
      ffi (~> 1.0)
    rb-readline (0.5.5)
    rdoc (6.8.1)
      psych (>= 4.0.0)
    regexp_parser (2.9.2)
    reline (0.5.11)
      io-console (~> 0.5)
    request_store (1.7.0)
      rack (>= 1.4)
    rexml (3.3.9)
    rotp (6.3.0)
    rqrcode (2.2.0)
      chunky_png (~> 1.0)
      rqrcode_core (~> 1.0)
    rqrcode_core (1.2.0)
    rspec-core (3.13.2)
      rspec-support (~> 3.13.0)
    rspec-expectations (3.13.3)
      diff-lcs (>= 1.2.0, < 2.0)
      rspec-support (~> 3.13.0)
    rspec-mocks (3.13.2)
      diff-lcs (>= 1.2.0, < 2.0)
      rspec-support (~> 3.13.0)
    rspec-rails (7.1.0)
      actionpack (>= 7.0)
      activesupport (>= 7.0)
      railties (>= 7.0)
      rspec-core (~> 3.13)
      rspec-expectations (~> 3.13)
      rspec-mocks (~> 3.13)
      rspec-support (~> 3.13)
    rspec-support (3.13.1)
    rubocop (1.68.0)
      json (~> 2.3)
      language_server-protocol (>= 3.17.0)
      parallel (~> 1.10)
      parser (>= 3.3.0.2)
      rainbow (>= 2.2.2, < 4.0)
      regexp_parser (>= 2.4, < 3.0)
      rubocop-ast (>= 1.32.2, < 2.0)
      ruby-progressbar (~> 1.7)
      unicode-display_width (>= 2.4.0, < 3.0)
    rubocop-ast (1.36.1)
      parser (>= 3.3.1.0)
    rubocop-performance (1.22.1)
      rubocop (>= 1.48.1, < 2.0)
      rubocop-ast (>= 1.31.1, < 2.0)
    rubocop-rails (2.26.2)
      activesupport (>= 4.2.0)
      rack (>= 1.1)
      rubocop (>= 1.52.0, < 2.0)
      rubocop-ast (>= 1.31.1, < 2.0)
    ruby-progressbar (1.13.0)
    ruby-rc4 (0.1.5)
    scenic (1.8.0)
      activerecord (>= 4.0.0)
      railties (>= 4.0.0)
    scenic-mysql_adapter (1.1.0)
      scenic (>= 1.4.0)
    securerandom (0.4.0)
    silencer (2.0.0)
    simplecov (0.22.0)
      docile (~> 1.1)
      simplecov-html (~> 0.11)
      simplecov_json_formatter (~> 0.1)
    simplecov-html (0.13.1)
    simplecov_json_formatter (0.1.4)
    sitemap_generator (6.3.0)
      builder (~> 3.0)
    snaky_hash (2.0.1)
      hashie
      version_gem (~> 1.1, >= 1.1.1)
<<<<<<< HEAD
    solid_queue (1.1.0)
      activejob (>= 7.1)
      activerecord (>= 7.1)
      concurrent-ruby (>= 1.3.1)
      fugit (~> 1.11.0)
      railties (>= 7.1)
      thor (~> 1.3.1)
=======
    solid_cache (1.0.6)
      activejob (>= 7.2)
      activerecord (>= 7.2)
      railties (>= 7.2)
>>>>>>> 4b358768
    sprockets (4.2.1)
      concurrent-ruby (~> 1.0)
      rack (>= 2.2.4, < 4)
    sprockets-rails (3.5.2)
      actionpack (>= 6.1)
      activesupport (>= 6.1)
      sprockets (>= 3.0.0)
<<<<<<< HEAD
    sqlite3 (2.5.0)
      mini_portile2 (~> 2.8.0)
    sqlite3 (2.5.0-x86_64-linux-gnu)
=======
    sqlite3 (2.4.1)
      mini_portile2 (~> 2.8.0)
    sqlite3 (2.4.1-x86_64-linux-gnu)
>>>>>>> 4b358768
    stackprof (0.2.26)
    standard (1.42.1)
      language_server-protocol (~> 3.17.0.2)
      lint_roller (~> 1.0)
      rubocop (~> 1.68.0)
      standard-custom (~> 1.0.0)
      standard-performance (~> 1.5)
    standard-custom (1.0.2)
      lint_roller (~> 1.0)
      rubocop (~> 1.50)
    standard-performance (1.5.0)
      lint_roller (~> 1.1)
      rubocop-performance (~> 1.22.0)
    standard-rails (1.2.0)
      lint_roller (~> 1.0)
      rubocop-rails (~> 2.26.0)
    stimulus-rails (1.3.4)
      railties (>= 6.0.0)
    stringio (3.1.2)
    super_diff (0.14.0)
      attr_extras (>= 6.2.4)
      diff-lcs
      patience_diff
    svg-graph (2.2.2)
    thor (1.3.2)
    timeout (0.4.2)
    trilogy (2.9.0)
    ttfunk (1.8.0)
      bigdecimal (~> 3.1)
    turbo-rails (2.0.11)
      actionpack (>= 6.0.0)
      railties (>= 6.0.0)
    tzinfo (2.0.6)
      concurrent-ruby (~> 1.0)
    uglifier (4.2.1)
      execjs (>= 0.3.0, < 3)
    unicode-display_width (2.6.0)
    uri (1.0.2)
    useragent (0.16.11)
    vcr (6.3.1)
      base64
    version_gem (1.1.4)
    webmock (3.24.0)
      addressable (>= 2.8.0)
      crack (>= 0.3.2)
      hashdiff (>= 0.4.0, < 2.0.0)
    websocket-driver (0.7.6)
      websocket-extensions (>= 0.1.0)
    websocket-extensions (0.1.5)
    xpath (3.2.0)
      nokogiri (~> 1.8)
    zeitwerk (2.7.1)

PLATFORMS
  ruby
  x86_64-linux

DEPENDENCIES
  actionpack-page_caching
  active_record_doctor
  activerecord-typedstore
  bcrypt
  benchmark-perf
  brakeman
  builder
  byebug
  capybara
  commonmarker (< 1)
  database_cleaner
  database_consistency
  exception_notification
  factory_bot_rails
  faker
  flamegraph
  foreman
  htmlentities
  json
  letter_opener
  listen
  lograge
  mail
  memory_profiler
  mission_control-jobs
  nokogiri
  oauth
  parslet
  pdf-reader
  prosopite
  puma
  rack-attack
  rack-mini-profiler
  rails
  rb-readline
  rotp
  rqrcode
  rspec-rails
  scenic
  scenic-mysql_adapter
  silencer
  simplecov
  sitemap_generator
<<<<<<< HEAD
  solid_queue
=======
  solid_cache
>>>>>>> 4b358768
  sprockets-rails
  sqlite3
  stackprof
  standard
  standard-performance
  standard-rails
  super_diff
  svg-graph
  trilogy
  uglifier
  vcr
  webmock

BUNDLED WITH
   2.5.11<|MERGE_RESOLUTION|>--- conflicted
+++ resolved
@@ -361,7 +361,10 @@
     snaky_hash (2.0.1)
       hashie
       version_gem (~> 1.1, >= 1.1.1)
-<<<<<<< HEAD
+    solid_cache (1.0.6)
+      activejob (>= 7.2)
+      activerecord (>= 7.2)
+      railties (>= 7.2)
     solid_queue (1.1.0)
       activejob (>= 7.1)
       activerecord (>= 7.1)
@@ -369,12 +372,6 @@
       fugit (~> 1.11.0)
       railties (>= 7.1)
       thor (~> 1.3.1)
-=======
-    solid_cache (1.0.6)
-      activejob (>= 7.2)
-      activerecord (>= 7.2)
-      railties (>= 7.2)
->>>>>>> 4b358768
     sprockets (4.2.1)
       concurrent-ruby (~> 1.0)
       rack (>= 2.2.4, < 4)
@@ -382,15 +379,9 @@
       actionpack (>= 6.1)
       activesupport (>= 6.1)
       sprockets (>= 3.0.0)
-<<<<<<< HEAD
     sqlite3 (2.5.0)
       mini_portile2 (~> 2.8.0)
     sqlite3 (2.5.0-x86_64-linux-gnu)
-=======
-    sqlite3 (2.4.1)
-      mini_portile2 (~> 2.8.0)
-    sqlite3 (2.4.1-x86_64-linux-gnu)
->>>>>>> 4b358768
     stackprof (0.2.26)
     standard (1.42.1)
       language_server-protocol (~> 3.17.0.2)
@@ -492,11 +483,8 @@
   silencer
   simplecov
   sitemap_generator
-<<<<<<< HEAD
+  solid_cache
   solid_queue
-=======
-  solid_cache
->>>>>>> 4b358768
   sprockets-rails
   sqlite3
   stackprof
