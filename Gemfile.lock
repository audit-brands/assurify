--- conflicted
+++ resolved
@@ -83,8 +83,11 @@
     nio4r (2.3.0)
     nokogiri (1.8.2)
       mini_portile2 (~> 2.3.0)
-<<<<<<< HEAD
     oauth (0.5.4)
+    parallel (1.12.1)
+    parser (2.5.0.4)
+      ast (~> 2.4.0)
+    powerpack (0.1.1)
     rack (2.0.4)
     rack-test (0.8.3)
       rack (>= 1.0, < 3)
@@ -99,27 +102,6 @@
       activesupport (= 5.1.5)
       bundler (>= 1.3.0)
       railties (= 5.1.5)
-=======
-    oauth (0.5.3)
-    parallel (1.12.1)
-    parser (2.5.0.2)
-      ast (~> 2.4.0)
-    powerpack (0.1.1)
-    rack (2.0.3)
-    rack-test (0.6.3)
-      rack (>= 1.0)
-    rails (5.1.1)
-      actioncable (= 5.1.1)
-      actionmailer (= 5.1.1)
-      actionpack (= 5.1.1)
-      actionview (= 5.1.1)
-      activejob (= 5.1.1)
-      activemodel (= 5.1.1)
-      activerecord (= 5.1.1)
-      activesupport (= 5.1.1)
-      bundler (>= 1.3.0, < 2.0)
-      railties (= 5.1.1)
->>>>>>> 7b5bfdd7
       sprockets-rails (>= 2.0.0)
     rails-dom-testing (2.0.3)
       activesupport (>= 4.2.0)
@@ -132,16 +114,10 @@
       method_source
       rake (>= 0.8.7)
       thor (>= 0.18.1, < 2.0)
-<<<<<<< HEAD
+    rainbow (3.0.0)
     raindrops (0.19.0)
     rake (12.3.0)
     rotp (3.3.1)
-=======
-    rainbow (3.0.0)
-    raindrops (0.18.0)
-    rake (12.0.0)
-    rotp (3.3.0)
->>>>>>> 7b5bfdd7
     rqrcode (0.10.1)
       chunky_png (~> 1.0)
     rspec-core (3.7.1)
@@ -156,33 +132,22 @@
       actionpack (>= 3.0)
       activesupport (>= 3.0)
       railties (>= 3.0)
-<<<<<<< HEAD
       rspec-core (~> 3.7.0)
       rspec-expectations (~> 3.7.0)
       rspec-mocks (~> 3.7.0)
       rspec-support (~> 3.7.0)
     rspec-support (3.7.1)
-    ruby-enum (0.7.2)
-      i18n
-    scenic (1.4.1)
-=======
-      rspec-core (~> 3.6.0)
-      rspec-expectations (~> 3.6.0)
-      rspec-mocks (~> 3.6.0)
-      rspec-support (~> 3.6.0)
-    rspec-support (3.6.0)
-    rubocop (0.52.1)
+    rubocop (0.54.0)
       parallel (~> 1.10)
-      parser (>= 2.4.0.2, < 3.0)
+      parser (>= 2.5)
       powerpack (~> 0.1)
       rainbow (>= 2.2.2, < 4.0)
       ruby-progressbar (~> 1.7)
       unicode-display_width (~> 1.0, >= 1.0.1)
-    ruby-enum (0.7.1)
+    ruby-enum (0.7.2)
       i18n
     ruby-progressbar (1.9.0)
-    scenic (1.4.0)
->>>>>>> 7b5bfdd7
+    scenic (1.4.1)
       activerecord (>= 4.0.0)
       railties (>= 4.0.0)
     scenic-mysql (0.1.0)
@@ -201,12 +166,8 @@
       thread_safe (~> 0.1)
     uglifier (4.1.8)
       execjs (>= 0.3.0, < 3)
-<<<<<<< HEAD
+    unicode-display_width (1.3.0)
     unicorn (5.4.0)
-=======
-    unicode-display_width (1.3.0)
-    unicorn (5.3.0)
->>>>>>> 7b5bfdd7
       kgio (~> 2.6)
       raindrops (~> 0.7)
     websocket-driver (0.6.5)
@@ -234,12 +195,8 @@
   rails (~> 5.1)
   rotp
   rqrcode
-<<<<<<< HEAD
   rspec-rails (~> 3.7)
-=======
-  rspec-rails (~> 3.6)
   rubocop
->>>>>>> 7b5bfdd7
   scenic
   scenic-mysql
   sqlite3
