--- conflicted
+++ resolved
@@ -1,13 +1,5 @@
 <div class="box wide">
-<<<<<<< HEAD
-  <% if @hat_requests.count == 0 %>
-=======
-  <div class="legend">
-    Requested Hats
-  </div>
-
   <% if @hat_requests.length == 0 %>
->>>>>>> dff910dd
     No hat requests.
   <% else %>
     <% @hat_requests.each_with_index do |hr,x| %>
