--- conflicted
+++ resolved
@@ -20,11 +20,7 @@
 
   <div class="boxline">
     <%= f.label :title, "Title:", :class => "required" %>
-<<<<<<< HEAD
-    <%= f.text_field :title, :maxlength => 150 %>
-=======
     <%= f.text_field :title, maxlength: Story.title_maximum_length %>
->>>>>>> e703e6a3
     <p class="actions title-reminder">
       Please remove extraneous components from titles such as the name of the site, blog, section, and author.
       <span class="title-reminder-thanks">
