--- conflicted
+++ resolved
@@ -18,15 +18,9 @@
 
   <% if @story.is_unavailable %>
     <% StoryText.cached?(@story) do |text| %>
-<<<<<<< HEAD
-      <a class="story_text_expander">Source URL considered unavailable as of
-      <%= how_long_ago_label(@story.unavailable_at) %>, click for cached text - also see archive links above</a>
-      <div id="collapsed_story_text">
-=======
       <details>
-        <summary>Source URL considered unavailable as of <%= time_ago_in_words_label(@story.unavailable_at) %>, click for cached text - also see archive links above</summary>
+        <summary>Source URL considered unavailable as of <%= how_long_ago_label(@story.unavailable_at) %>, click for cached text - also see archive links above</summary>
 
->>>>>>> f1226548
         <p>
         <em>All story content copyright of its respective owner.</em>
         </p>
