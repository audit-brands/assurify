--- conflicted
+++ resolved
@@ -64,9 +64,13 @@
       return render :plain => "can't find comment", :status => 400
     end
 
-    render :partial => "comment", :layout => false,
-      :content_type => "text/html", :locals => { :comment => comment,
-      :show_tree_lines => params[:show_tree_lines] }
+    render :partial => "comment",
+           :layout => false,
+           :content_type => "text/html",
+           :locals => {
+             :comment => comment,
+             :show_tree_lines => params[:show_tree_lines],
+           }
   end
 
   def show_short_id
@@ -144,16 +148,10 @@
       votes = Vote.comment_votes_by_user_for_comment_ids_hash(@user.id, [comment.id])
       comment.current_vote = votes[comment.id]
 
-<<<<<<< HEAD
-      render :partial => "comments/comment", :layout => false,
-        :content_type => "text/html", :locals => { :comment => comment,
-        :show_tree_lines => params[:show_tree_lines] }
-=======
       render :partial => "comments/comment",
              :layout => false,
              :content_type => "text/html",
-             :locals => { :comment => comment }
->>>>>>> 7b5bfdd7
+             :locals => { :comment => comment, :show_tree_lines => params[:show_tree_lines] }
     else
       comment.current_vote = { :vote => 1 }
 
@@ -303,20 +301,14 @@
     comment.previewing = true
     comment.is_deleted = false # show normal preview for deleted comments
 
-<<<<<<< HEAD
-    render :partial => "comments/commentbox", :layout => false,
-      :content_type => "text/html", :locals => {
-      :comment => comment, :show_comment => comment,
-      :show_tree_lines => params[:show_tree_lines] }
-=======
     render :partial => "comments/commentbox",
            :layout => false,
            :content_type => "text/html",
            :locals => {
              :comment => comment,
              :show_comment => comment,
+             :show_tree_lines => params[:show_tree_lines],
            }
->>>>>>> 7b5bfdd7
   end
 
   def find_comment
