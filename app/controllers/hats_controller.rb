--- conflicted
+++ resolved
@@ -42,11 +42,7 @@
 
   def approve_request
     @hat_request = HatRequest.find(params[:id])
-<<<<<<< HEAD
-    @hat_request.update_attributes!(params.require(:hat_request)
-=======
     @hat_request.update!(params.require(:hat_request)
->>>>>>> cc815596
       .permit(:hat, :link))
     @hat_request.approve_by_user!(@user)
 
