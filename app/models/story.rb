class Story < ApplicationRecord
  belongs_to :user
  belongs_to :merged_into_story,
             :class_name => "Story",
             :foreign_key => "merged_story_id",
             :inverse_of => :merged_stories
  has_many :merged_stories,
           :class_name => "Story",
           :foreign_key => "merged_story_id",
           :inverse_of => :merged_into_story,
           :dependent => :nullify
  has_many :taggings,
           :autosave => true,
           :dependent => :destroy
  has_many :suggested_taggings, :dependent => :destroy
  has_many :suggested_titles, :dependent => :destroy
  has_many :comments,
           :inverse_of => :story,
           :dependent => :destroy
  has_many :tags, :through => :taggings
  has_many :votes, -> { where(:comment_id => nil) }, :inverse_of => :story
  has_many :voters, -> { where('votes.comment_id' => nil) },
           :through => :votes,
           :source => :user

  scope :unmerged, -> { where(:merged_story_id => nil) }

  validates :title, length: { :in => 3..150 }
  validates :description, length: { :maximum => (64 * 1024) }
  validates :url, length: { :maximum => 250, :allow_nil => true }
  validates :user_id, presence: true

  validates_each :merged_story_id do |record, _attr, value|
    if value.to_i == record.id
      record.errors.add(:merge_story_short_id, "id cannot be itself.")
    end
  end

  DOWNVOTABLE_DAYS = 14

  # the lowest a score can go
  DOWNVOTABLE_MIN_SCORE = -5

  # after this many minutes old, a story cannot be edited
  MAX_EDIT_MINS = (60 * 6)

  # days a story is considered recent, for resubmitting
  RECENT_DAYS = 30

  # users needed to make similar suggestions go live
  SUGGESTION_QUORUM = 2

  # let a hot story linger for this many seconds
  HOTNESS_WINDOW = 60 * 60 * 22

  # drop these words from titles when making URLs
  TITLE_DROP_WORDS = ["", "a", "an", "and", "but", "in", "of", "or", "that", "the", "to"].freeze

  # link shortening and other ad tracking domains
  TRACKING_DOMAINS = %w{ 1url.com 7.ly adf.ly al.ly bc.vc bit.do bit.ly
    bitly.com buzurl.com cur.lv cutt.us db.tt db.tt doiop.com filoops.info
    goo.gl is.gd ity.im j.mp lnkd.in ow.ly ph.dog po.st prettylinkpro.com q.gs
    qr.ae qr.net scrnch.me s.id sptfy.com t.co tinyarrows.com tiny.cc
    tinyurl.com tny.im tr.im tweez.md twitthis.com u.bb u.to v.gd vzturl.com
    wp.me ➡.ws ✩.ws x.co yep.it yourls.org zip.net }.freeze

  attr_accessor :already_posted_story, :editing_from_suggestions, :editor,
                :fetching_ip, :is_hidden_by_cur_user, :is_saved_by_cur_user,
                :moderation_reason, :previewing, :seen_previous, :vote
  attr_writer :fetched_content

  before_validation :assign_short_id_and_upvote, :on => :create
  before_create :assign_initial_hotness
  before_save :log_moderation
  before_save :fix_bogus_chars
  after_create :mark_submitter, :record_initial_upvote
  after_save :update_merged_into_story_comments, :recalculate_hotness!

  validate do
    if self.url.present?
      check_already_posted
      check_not_tracking_domain
      # URI.parse is not very lenient, so we can't use it
      unless self.url.match(/\Ahttps?:\/\/([^\.]+\.)+[a-z]+(\/|\z)/i)
        errors.add(:url, "is not valid")
      end
    elsif self.description.to_s.strip == ""
      errors.add(:description, "must contain text if no URL posted")
    end

    if !errors.any? && self.url.blank?
      self.user_is_author = true
    end

    check_tags
  end

  def check_already_posted
    return unless self.url.present? && self.new_record?

    self.already_posted_story = Story.find_similar_by_url(self.url)
    return unless self.already_posted_story

    if self.already_posted_story.is_recent?
      errors.add(:url, "has already been submitted within the past " <<
        "#{RECENT_DAYS} days")
    end
  end

  def check_not_tracking_domain
    return unless self.url.present? && self.new_record?

    match = self.url.match(/\Ahttps?:\/\/([^\/]+)/i)
    if match && TRACKING_DOMAINS.include?(match.captures.first.downcase)
      errors.add(:url, "is a link shortening or ad tracking domain")
    end
  end

  # returns a story or nil
  def self.find_similar_by_url(url)
    urls = [url.to_s]
    urls2 = [url.to_s]

    # https
    urls.each do |u|
      urls2.push u.gsub(/^http:\/\//i, "https://")
      urls2.push u.gsub(/^https:\/\//i, "http://")
    end
    urls = urls2.clone

    # trailing slash
    urls.each do |u|
      urls2.push u.gsub(/\/+\z/, "")
      urls2.push u + "/"
    end
    urls = urls2.clone

    # www prefix
    urls.each do |u|
      urls2.push u.gsub(/^(https?:\/\/)www\d*\./i) {|_| $1 }
      urls2.push u.gsub(/^(https?:\/\/)/i) {|_| "#{$1}www." }
    end
    urls = urls2.clone

    # if a previous submission was moderated, return it to block it from being
    # submitted again
    Story
      .where(:url => urls)
      .where("is_expired = ? OR is_moderated = ?", false, true)
      .order("id DESC").first
  end

  def self.recalculate_all_hotnesses!
    # do the front page first, since find_each can't take an order
    Story.order("id DESC").limit(100).each(&:recalculate_hotness!)
    Story.find_each(&:recalculate_hotness!)
    true
  end

  def self.score_sql
    "(CAST(upvotes AS #{votes_cast_type}) - " <<
      "CAST(downvotes AS #{votes_cast_type}))"
  end

  def self.votes_cast_type
    Story.connection.adapter_name.match(/mysql/i) ? "signed" : "integer"
  end

  def archive_url
    "https://archive.is/#{CGI.escape(self.url)}"
  end

  def as_json(options = {})
    h = [
      :short_id,
      :short_id_url,
      :created_at,
      :title,
      :url,
      :score,
      :upvotes,
      :downvotes,
      { :comment_count => :comments_count },
      { :description => :markeddown_description },
      :comments_url,
      { :submitter_user => :user },
      { :tags => self.tags.map(&:tag).sort },
    ]

    if options && options[:with_comments]
      h.push(:comments => options[:with_comments])
    end

    js = {}
    h.each do |k|
      if k.is_a?(Symbol)
        js[k] = self.send(k)
      elsif k.is_a?(Hash)
        if k.values.first.is_a?(Symbol)
          js[k.keys.first] = self.send(k.values.first)
        else
          js[k.keys.first] = k.values.first
        end
      end
    end

    js
  end

  def assign_initial_hotness
    self.hotness = self.calculated_hotness
  end

  def assign_short_id_and_upvote
    self.short_id = ShortId.new(self.class).generate
    self.upvotes = 1
  end

  def calculated_hotness
    # take each tag's hotness modifier into effect, and give a slight bump to
    # stories submitted by the author
<<<<<<< HEAD
    base = self.tags.map{|t| t.hotness_mod }.sum +
      ((self.user_is_author? && self.url.present?) ? 0.25 : 0.0)
=======
    base = self.tags.map(&:hotness_mod).sum + (self.user_is_author ? 0.25 : 0.0)
>>>>>>> 7b5bfdd7

    # give a story's comment votes some weight, ignoring submitter's comments
    cpoints = self.comments
      .where("user_id <> ?", self.user_id)
      .select(:upvotes, :downvotes)
      .map {|c|
        if base < 0
          # in stories already starting out with a bad hotness mod, only look
          # at the downvotes to find out if this tire fire needs to be put out
          c.downvotes * -0.5
        else
          c.upvotes + 1 - c.downvotes
        end
      }
      .inject(&:+).to_f * 0.5

    # mix in any stories this one cannibalized
    cpoints += self.merged_stories.map(&:score).inject(&:+).to_f

    # if a story has many comments but few votes, it's probably a bad story, so
    # cap the comment points at the number of upvotes
    if cpoints > self.upvotes
      cpoints = self.upvotes
    end

    # don't immediately kill stories at 0 by bumping up score by one
    order = Math.log([(score + 1).abs + cpoints, 1].max, 10)
    if score > 0
      sign = 1
    elsif score < 0
      sign = -1
    else
      sign = 0
    end

    return -((order * sign) + base +
      ((self.created_at || Time.current).to_f / HOTNESS_WINDOW)).round(7)
  end

  def can_be_seen_by_user?(user)
    if is_gone? && !(user && (user.is_moderator? || user.id == self.user_id))
      return false
    end

    true
  end

  def can_have_suggestions_from_user?(user)
    if !user || (user.id == self.user_id) || !user.can_offer_suggestions?
      return false
    end

    if self.taggings.select {|t| t.tag && t.tag.privileged? }.any?
      return false
    end

    return true
  end

  # this has to happen just before save rather than in tags_a= because we need
  # to have a valid user_id
  def check_tags
    u = self.editor || self.user

    self.taggings.each do |t|
      if !t.tag.valid_for?(u)
        raise "#{u.username} does not have permission to use privileged tag #{t.tag.tag}"
      elsif t.tag.inactive? && t.new_record? && !t.marked_for_destruction?
        # stories can have inactive tags as long as they existed before
        raise "#{u.username} cannot add inactive tag #{t.tag.tag}"
      end
    end

    if self.taggings.reject {|t| t.marked_for_destruction? || t.tag.is_media? }.empty?
      errors.add(:base, "Must have at least one non-media (PDF, video) " <<
        "tag.  If no tags apply to your content, it probably doesn't " <<
        "belong here.")
    end
  end

  def comments_path
    "#{short_id_path}/#{self.title_as_url}"
  end

  def comments_url
    "#{short_id_url}/#{self.title_as_url}"
  end

  def description=(desc)
    self[:description] = desc.to_s.rstrip
    self.markeddown_description = self.generated_markeddown_description
  end

  def description_or_story_cache(chars = 0)
    s = if self.description.present?
      self.markeddown_description.gsub(/<[^>]*>/, "")
    else
      self.story_cache
    end

    if chars > 0 && s.to_s.length > chars
      # remove last truncated word
      s = s.to_s[0, chars].gsub(/ [^ ]*\z/, "")
    end

    HTMLEntities.new.decode(s.to_s)
  end

  def domain
    if self.url.blank?
      nil
    else
      # URI.parse is not very lenient, so we can't use it
      self.url
        .gsub(/^[^:]+:\/\//, "")         # proto
        .gsub(/\/.*/, "")                # path
        .gsub(/:\d+$/, "")               # possible port
        .gsub(/^www\d*\.(.+\..+)/, '\1') # possible "www3." in host unless it's the only non-TLD
    end
  end

  def domain_search_url
    "/search?q=domain:#{self.domain}&order=newest"
  end

  def fetch_story_cache!
    if self.url.present?
      self.story_cache = StoryCacher.get_story_text(self)
    end
  end

  def fix_bogus_chars
    # this is needlessly complicated to work around character encoding issues
    # that arise when doing just self.title.to_s.gsub(160.chr, "")
    self.title = self.title.to_s.split("").map {|chr|
      if chr.ord == 160
        " "
      else
        chr
      end
    }.join("")

    true
  end

  def generated_markeddown_description
    Markdowner.to_html(self.description, :allow_images => true)
  end

  def give_upvote_or_downvote_and_recalculate_hotness!(upvote, downvote)
    self.upvotes += upvote.to_i
    self.downvotes += downvote.to_i

    Story.connection.execute("UPDATE #{Story.table_name} SET " <<
      "upvotes = COALESCE(upvotes, 0) + #{upvote.to_i}, " <<
      "downvotes = COALESCE(downvotes, 0) + #{downvote.to_i}, " <<
      "hotness = '#{self.calculated_hotness}' WHERE id = #{self.id.to_i}")
  end

  def has_suggestions?
    self.suggested_taggings.any? || self.suggested_titles.any?
  end

  def hider_count
    @hider_count ||= HiddenStory.where(:story_id => self.id).count
  end

  def html_class_for_user
    c = []
    if !self.user.is_active?
      c.push "inactive_user"
    elsif self.user.is_new?
      c.push "new_user"
    elsif self.user_is_author?
      c.push "user_is_author"
    end

    c.join("")
  end

  def is_downvotable?
    if self.created_at && self.score >= DOWNVOTABLE_MIN_SCORE
      Time.current - self.created_at <= DOWNVOTABLE_DAYS.days
    else
      false
    end
  end

  def is_editable_by_user?(user)
    if user && user.is_moderator?
      return true
    elsif user && user.id == self.user_id
      if self.is_moderated?
        return false
      else
        return (Time.current.to_i - self.created_at.to_i < (60 * MAX_EDIT_MINS))
      end
    else
      return false
    end
  end

  def is_gone?
    is_expired? || (self.user.is_banned? && score < 0)
  end

  def is_hidden_by_user?(user)
    !!HiddenStory.find_by(:user_id => user.id, :story_id => self.id)
  end

  def is_recent?
    self.created_at >= RECENT_DAYS.days.ago
  end

  def is_saved_by_user?(user)
    !!SavedStory.find_by(:user_id => user.id, :story_id => self.id)
  end

  def is_unavailable
    self.unavailable_at != nil
  end

  def is_unavailable=(what)
    self.unavailable_at = (what.to_i == 1 && !self.is_unavailable ? Time.current : nil)
  end

  def is_undeletable_by_user?(user)
    if user && user.is_moderator?
      return true
    elsif user && user.id == self.user_id && !self.is_moderated?
      return true
    else
      return false
    end
  end

  def log_moderation
    if self.new_record? ||
       (!self.editing_from_suggestions && (!self.editor || self.editor.id == self.user_id))
      return
    end

    all_changes = self.changes.merge(self.tagging_changes)
    all_changes.delete("unavailable_at")

    if !all_changes.any?
      return
    end

    m = Moderation.new
    if self.editing_from_suggestions
      m.is_from_suggestions = true
    else
      m.moderator_user_id = self.editor.try(:id)
    end
    m.story_id = self.id

    if all_changes["is_expired"] && self.is_expired?
      m.action = "deleted story"
    elsif all_changes["is_expired"] && !self.is_expired?
      m.action = "undeleted story"
    else
      m.action = all_changes.map {|k, v|
        if k == "merged_story_id"
          if v[1]
            "merged into #{self.merged_into_story.short_id} " <<
              "(#{self.merged_into_story.title})"
          else
            "unmerged from another story"
          end
        else
          "changed #{k} from #{v[0].inspect} to #{v[1].inspect}"
        end
      }.join(", ")
    end

    m.reason = self.moderation_reason
    m.save

    self.is_moderated = true
  end

  def mailing_list_message_id
    "story.#{short_id}.#{created_at.to_i}@#{Rails.application.domain}"
  end

  def mark_submitter
    Keystore.increment_value_for("user:#{self.user_id}:stories_submitted")
  end

  def merged_comments
    # TODO: make this a normal has_many?
    Comment.where(:story_id => Story.select(:id)
      .where(:merged_story_id => self.id) + [self.id])
  end

  def merge_story_short_id=(sid)
    self.merged_story_id = sid.present? ? Story.where(:short_id => sid).pluck(:id).first : nil
  end

  def merge_story_short_id
    self.merged_story_id ? self.merged_into_story.try(:short_id) : nil
  end

  def recalculate_hotness!
    update_column :hotness, calculated_hotness
  end

  def record_initial_upvote
    Vote.vote_thusly_on_story_or_comment_for_user_because(1, self.id, nil, self.user_id, nil, false)
  end

  def score
    upvotes - downvotes
  end

  def short_id_path
    Rails.application.routes.url_helpers.root_path + "s/#{self.short_id}"
  end

  def short_id_url
    Rails.application.root_url + "s/#{self.short_id}"
  end

  def sorted_taggings
    self.taggings.sort_by {|t| t.tag.tag }.sort_by {|t| t.tag.is_media?? -1 : 0 }
  end

  def tagging_changes
    old_tags_a = self.taggings.reject(&:new_record?).map {|tg| tg.tag.tag }.join(" ")
    new_tags_a = self.taggings.reject(&:marked_for_destruction?).map {|tg| tg.tag.tag }.join(" ")

    if old_tags_a == new_tags_a
      {}
    else
      { "tags" => [old_tags_a, new_tags_a] }
    end
  end

  def tags_a
    @_tags_a ||= self.taggings.reject(&:marked_for_destruction?).map {|t| t.tag.tag }
  end

  def tags_a=(new_tag_names_a)
    self.taggings.each do |tagging|
      if !new_tag_names_a.include?(tagging.tag.tag)
        tagging.mark_for_destruction
      end
    end

    new_tag_names_a.each do |tag_name|
      if tag_name.to_s != "" && !self.tags.exists?(:tag => tag_name)
        if (t = Tag.active.find_by(:tag => tag_name))
          # we can't lookup whether the user is allowed to use this tag yet
          # because we aren't assured to have a user_id by now; we'll do it in
          # the validation with check_tags
          tg = self.taggings.build
          tg.tag_id = t.id
        end
      end
    end
  end

  def save_suggested_tags_a_for_user!(new_tag_names_a, user)
    st = self.suggested_taggings.where(:user_id => user.id)

    st.each do |tagging|
      if !new_tag_names_a.include?(tagging.tag.tag)
        tagging.destroy
      end
    end

    st.reload

    new_tag_names_a.each do |tag_name|
      # XXX: AR bug? st.exists?(:tag => tag_name) does not work
      if tag_name.to_s != "" && !st.map {|x| x.tag.tag }.include?(tag_name)
        if (t = Tag.active.find_by(:tag => tag_name)) &&
           t.valid_for?(user)
          tg = self.suggested_taggings.build
          tg.user_id = user.id
          tg.tag_id = t.id
          tg.save!

          st.reload
        else
          next
        end
      end
    end

    # if enough users voted on the same set of replacement tags, do it
    tag_votes = {}
    self.suggested_taggings.group_by(&:user_id).each do |_u, stg|
      stg.each do |s|
        tag_votes[s.tag.tag] ||= 0
        tag_votes[s.tag.tag] += 1
      end
    end

    final_tags = []
    tag_votes.each do |k, v|
      if v >= SUGGESTION_QUORUM
        final_tags.push k
      end
    end

    if final_tags.any? && (final_tags.sort != self.tags_a.sort)
      Rails.logger.info "[s#{self.id}] promoting suggested tags " <<
                        "#{final_tags.inspect} instead of #{self.tags_a.inspect}"
      self.editor = nil
      self.editing_from_suggestions = true
      self.moderation_reason = "Automatically changed from user suggestions"
      self.tags_a = final_tags.sort
      if !self.save
        Rails.logger.error "[s#{self.id}] failed auto promoting: " <<
                           self.errors.inspect
      end
    end
  end

  def save_suggested_title_for_user!(title, user)
    st = self.suggested_titles.find_by(:user_id => user.id)
    if !st
      st = self.suggested_titles.build
      st.user_id = user.id
    end
    st.title = title
    st.save!

    # if enough users voted on the same exact title, save it
    title_votes = {}
    self.suggested_titles.each do |s|
      title_votes[s.title] ||= 0
      title_votes[s.title] += 1
    end

    title_votes.sort_by {|_k, v| v }.reverse.each do |kv|
      if kv[1] >= SUGGESTION_QUORUM
        Rails.logger.info "[s#{self.id}] promoting suggested title " <<
                          "#{kv[0].inspect} instead of #{self.title.inspect}"
        self.editor = nil
        self.editing_from_suggestions = true
        self.moderation_reason = "Automatically changed from user suggestions"
        self.title = kv[0]
        if !self.save
          Rails.logger.error "[s#{self.id}] failed auto promoting: " <<
                             self.errors.inspect
        end

        break
      end
    end
  end

  def title=(t)
    # change unicode whitespace characters into real spaces
    self[:title] = t.strip
  end

  def title_as_url
    max_len = 35
    wl = 0
    words = []

    self.title
         .parameterize
         .gsub(/[^a-z0-9]/, "_")
         .split("_")
         .reject {|z| TITLE_DROP_WORDS.include?(z) }
         .each do |w|
      if wl + w.length <= max_len
        words.push w
        wl += w.length
      else
        if wl == 0
          words.push w[0, max_len]
        end
        break
      end
    end

    if words.empty?
      words.push "_"
    end

    words.join("_").gsub(/_-_/, "-")
  end

  def to_param
    self.short_id
  end

  def update_availability
    if self.is_unavailable && !self.unavailable_at
      self.unavailable_at = Time.current
    elsif self.unavailable_at && !self.is_unavailable
      self.unavailable_at = nil
    end
  end

  def update_comments_count!
    comments = self.merged_comments.arrange_for_user(nil)

    # calculate count after removing deleted comments and threads
    self.update_column :comments_count, (self.comments_count = comments.count {|c| !c.is_gone? })

    self.recalculate_hotness!
  end

  def update_merged_into_story_comments
    if self.merged_into_story
      self.merged_into_story.update_comments_count!
    end
  end

  def url=(u)
    # strip out stupid google analytics parameters
    if u && (m = u.match(/\A([^\?]+)\?(.+)\z/))
      params = m[2].split("&")
      params.reject! {|p| p.match(/^utm_(source|medium|campaign|term|content)=/) }

      u = m[1] << (params.any?? "?" << params.join("&") : "")
    end

    self[:url] = u.to_s.strip
  end

  def url_is_editable_by_user?(user)
    if self.new_record?
      true
    elsif user && user.is_moderator? && self.url.present?
      true
    else
      false
    end
  end

  def url_or_comments_path
    self.url.presence || self.comments_path
  end

  def url_or_comments_url
    self.url.presence || self.comments_url
  end

  def vote_summary_for(user)
    r_counts = {}
    r_whos = {}
    Vote.where(:story_id => self.id, :comment_id => nil).where("vote != 0").find_each do |v|
      r_counts[v.reason.to_s] ||= 0
      r_counts[v.reason.to_s] += v.vote
      if user && user.is_moderator?
        r_whos[v.reason.to_s] ||= []
        r_whos[v.reason.to_s].push v.user.username
      end
    end

    r_counts.keys.sort.map {|k|
      if k == ""
        "+#{r_counts[k]}"
      else
        "#{r_counts[k]} " +
          (Vote::STORY_REASONS[k] || Vote::OLD_STORY_REASONS[k] || k) +
          (user && user.is_moderator? ? " (#{r_whos[k].join(', ')})" : "")
      end
    }.join(", ")
  end

  def fetched_attributes
    if @fetched_attributes
      return @fetched_attributes
    end

    @fetched_attributes = {
      :url => self.url,
      :title => "",
    }

    if !@fetched_content
      begin
        s = Sponge.new
        s.timeout = 3
        @fetched_content = s.fetch(self.url, :get, nil, nil, {
          "User-agent" => "#{Rails.application.domain} for #{self.fetching_ip}",
        }, 3)
      rescue
        return @fetched_attributes
      end
    end

    parsed = Nokogiri::HTML(@fetched_content.to_s)

    # parse best title from html tags
    # try <meta property="og:title"> first, it probably won't have the site
    # name
    title = ""
    begin
      title = parsed.at_css("meta[property='og:title']")
        .attributes["content"].text
    rescue
    end

    # then try <meta name="title">
    if title.to_s == ""
      begin
        title = parsed.at_css("meta[name='title']").attributes["content"].text
      rescue
      end
    end

    # then try plain old <title>
    if title.to_s == ""
      title = parsed.at_css("title").try(:text).to_s
    end

    # see if the site name is available, so we can strip it out in case it was
    # present in the fetched title
    begin
      site_name = parsed.at_css("meta[property='og:site_name']")
        .attributes["content"].text

      if site_name.present? &&
         site_name.length < title.length &&
         title[-(site_name.length), site_name.length] == site_name
        title = title[0, title.length - site_name.length]

        # remove title/site name separator
        if title.match(/ [ \-\|\u2013] $/)
          title = title[0, title.length - 3]
        end
      end
    rescue
    end

    @fetched_attributes[:title] = title

    # now get canonical version of url (though some cms software puts incorrect
    # urls here, hopefully the user will notice)
    begin
      if (cu = parsed.at_css("link[rel='canonical']").attributes["href"] .text).present? &&
         (ucu = URI.parse(cu)) && ucu.scheme.present? &&
         ucu.host.present?
        @fetched_attributes[:url] = cu
      end
    rescue
    end

    @fetched_attributes
  end
end<|MERGE_RESOLUTION|>--- conflicted
+++ resolved
@@ -219,12 +219,8 @@
   def calculated_hotness
     # take each tag's hotness modifier into effect, and give a slight bump to
     # stories submitted by the author
-<<<<<<< HEAD
-    base = self.tags.map{|t| t.hotness_mod }.sum +
-      ((self.user_is_author? && self.url.present?) ? 0.25 : 0.0)
-=======
-    base = self.tags.map(&:hotness_mod).sum + (self.user_is_author ? 0.25 : 0.0)
->>>>>>> 7b5bfdd7
+    base = self.tags.map(&:hotness_mod).sum +
+           (self.user_is_author? && self.url.present? ? 0.25 : 0.0)
 
     # give a story's comment votes some weight, ignoring submitter's comments
     cpoints = self.comments
