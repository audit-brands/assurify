--- conflicted
+++ resolved
@@ -56,11 +56,7 @@
   end
 
   def open_signups?
-<<<<<<< HEAD
-    "true" == ENV["OPEN_SIGNUPS"]
-=======
     ENV["OPEN_SIGNUPS"] == "true"
->>>>>>> cc815596
   end
 
   def domain
